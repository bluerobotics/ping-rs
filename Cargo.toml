[package]
name = "bluerobotics-ping"
version = "0.2.2"
authors = ["Patrick José Pereira <patrickelectric@gmail.com>, Raul Victor Trombin <raulvtrombin@gmail.com>"]
edition = "2021"
build = "build/main.rs"
license = "MIT"
description = "This crate serves as the entry point for embedding applications using Rust on Blue Robotics's Ping devices family"
homepage = "https://bluerobotics.com/store/sonars/echosounders/ping-sonar-r2-rp/"
documentation = "https://docs.bluerobotics.com/ping-rs/bluerobotics_ping/"
repository = "https://github.com/bluerobotics/ping-rs"
categories = ["BlueRobotics", "Embedded development", "Science"]
keywords = ["BlueRobotics", "embedded", "sonar", "robotics", "ROV"]
readme = "README.md"

[dependencies]
bytes = "1.3.0"
tokio-util = { version = "0.6.3", features = ["codec"] }
tracing = "0.1.40"
tokio = { version = "1.37.0", features = ["full"] }
tokio-serial = "5.4.4"
futures = "0.3.30"
clap = { version = "4.5.4", features = ["derive"] }
<<<<<<< HEAD
serde = { version = "1.0", features = ["derive"], optional = true}
=======
serde = { version = "1.0", features = ["derive"], optional = true }
>>>>>>> b15ba6de

[dev-dependencies]
tracing-test = "0.2.4"
udp-stream = "0.0.11"

[build-dependencies]
convert_case = "0.6.0"
quote = "1.0"
proc-macro2 = "1.0.24"
serde = { version = "1.0", features = ["derive"] }
serde_json = "1.0.64"

[features]
local_runner = []
default = ["serde"]<|MERGE_RESOLUTION|>--- conflicted
+++ resolved
@@ -21,11 +21,7 @@
 tokio-serial = "5.4.4"
 futures = "0.3.30"
 clap = { version = "4.5.4", features = ["derive"] }
-<<<<<<< HEAD
-serde = { version = "1.0", features = ["derive"], optional = true}
-=======
 serde = { version = "1.0", features = ["derive"], optional = true }
->>>>>>> b15ba6de
 
 [dev-dependencies]
 tracing-test = "0.2.4"
